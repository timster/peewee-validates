--- conflicted
+++ resolved
@@ -6,11 +6,7 @@
   - "3.6"
 env:
   - PEEWEE_VERSION=2.8.2
-<<<<<<< HEAD
   - PEEWEE_VERSION=3.0.15
-=======
-  - PEEWEE_VERSION=3.0.5
->>>>>>> 86a34971
 install:
   - "pip install peewee==$PEEWEE_VERSION"
   - "pip install python-coveralls==2.7.0"
